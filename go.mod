module github.com/replicatedhq/troubleshoot

go 1.19

require (
	github.com/ahmetalpbalkan/go-cursor v0.0.0-20131010032410-8136607ea412
	github.com/apparentlymart/go-cidr v1.1.0
	github.com/blang/semver/v4 v4.0.0
	github.com/containers/image/v5 v5.25.0
	github.com/distribution/distribution/v3 v3.0.0-20221208165359-362910506bc2
	github.com/fatih/color v1.15.0
	github.com/go-logr/logr v1.2.4
	github.com/go-redis/redis/v7 v7.4.1
	github.com/go-sql-driver/mysql v1.7.1
	github.com/gobwas/glob v0.2.3
	github.com/godbus/dbus/v5 v5.1.0
	github.com/google/gofuzz v1.2.0
	github.com/google/uuid v1.3.0
	github.com/gorilla/handlers v1.5.1
	github.com/hashicorp/go-getter v1.7.1
	github.com/hashicorp/go-multierror v1.1.1
	github.com/jackc/pgx/v5 v5.4.1
	github.com/longhorn/go-iscsi-helper v0.0.0-20210330030558-49a327fb024e
	github.com/manifoldco/promptui v0.9.0
	github.com/mattn/go-isatty v0.0.19
	github.com/mholt/archiver/v3 v3.5.1
	github.com/microsoft/go-mssqldb v1.3.0
	github.com/opencontainers/image-spec v1.1.0-rc2.0.20221005185240-3a7f492d3f1b
	github.com/pkg/errors v0.9.1
	github.com/replicatedhq/termui/v3 v3.1.1-0.20200811145416-f40076d26851
	github.com/segmentio/ksuid v1.0.4
	github.com/shirou/gopsutil/v3 v3.23.6
	github.com/spf13/cobra v1.7.0
	github.com/spf13/pflag v1.0.5
	github.com/spf13/viper v1.16.0
	github.com/stretchr/testify v1.8.4
	github.com/tj/go-spin v1.1.0
	go.opentelemetry.io/otel v1.16.0
	go.opentelemetry.io/otel/sdk v1.16.0
	golang.org/x/sync v0.3.0
	gopkg.in/yaml.v2 v2.4.0
<<<<<<< HEAD
	k8s.io/api v0.27.3
	k8s.io/apiextensions-apiserver v0.27.2
	k8s.io/apimachinery v0.27.3
	k8s.io/apiserver v0.27.3
	k8s.io/cli-runtime v0.27.3
	k8s.io/client-go v0.27.3
=======
	k8s.io/api v0.27.2
	k8s.io/apiextensions-apiserver v0.27.0
	k8s.io/apimachinery v0.27.2
	k8s.io/apiserver v0.27.1
	k8s.io/cli-runtime v0.27.1
	k8s.io/client-go v0.27.2
>>>>>>> fc9c9d89
	k8s.io/klog/v2 v2.100.1
	oras.land/oras-go v1.2.3
	sigs.k8s.io/controller-runtime v0.15.0
)

require (
	cloud.google.com/go/compute/metadata v0.2.3 // indirect
	github.com/AdaLogics/go-fuzz-headers v0.0.0-20230106234847-43070de90fa1 // indirect
	github.com/cpuguy83/go-md2man/v2 v2.0.2 // indirect
	github.com/docker/distribution v2.8.2+incompatible // indirect
	github.com/emicklei/go-restful/v3 v3.10.2 // indirect
	github.com/evanphx/json-patch/v5 v5.6.0 // indirect
	github.com/go-logr/stdr v1.2.2 // indirect
	github.com/golang-sql/civil v0.0.0-20220223132316-b832511892a9 // indirect
	github.com/golang-sql/sqlexp v0.1.0 // indirect
	github.com/google/s2a-go v0.1.3 // indirect
	github.com/googleapis/enterprise-certificate-proxy v0.2.3 // indirect
	github.com/jackc/pgpassfile v1.0.0 // indirect
	github.com/jackc/pgservicefile v0.0.0-20221227161230-091c0ba34f0a // indirect
	github.com/lufia/plan9stats v0.0.0-20211012122336-39d0f177ccd0 // indirect
	github.com/mistifyio/go-zfs/v3 v3.0.0 // indirect
	github.com/power-devops/perfstat v0.0.0-20210106213030-5aafc221ea8c // indirect
	github.com/russross/blackfriday/v2 v2.1.0 // indirect
	github.com/shoenig/go-m1cpu v0.1.6 // indirect
	github.com/sirupsen/logrus v1.9.3 // indirect
	github.com/sylabs/sif/v2 v2.11.1 // indirect
	github.com/tchap/go-patricia/v2 v2.3.1 // indirect
	go.opentelemetry.io/otel/metric v1.16.0 // indirect
	go.opentelemetry.io/otel/trace v1.16.0 // indirect
	go.uber.org/atomic v1.10.0 // indirect
	go.uber.org/multierr v1.11.0 // indirect
	golang.org/x/exp v0.0.0-20230321023759-10a507213a29 // indirect
	golang.org/x/mod v0.10.0 // indirect
	golang.org/x/tools v0.9.1 // indirect
)

require (
	cloud.google.com/go v0.110.0 // indirect
	cloud.google.com/go/compute v1.19.0 // indirect
	cloud.google.com/go/iam v0.13.0 // indirect
	cloud.google.com/go/storage v1.28.1 // indirect
	github.com/Azure/go-ansiterm v0.0.0-20210617225240-d185dfc1b5a1 // indirect
	github.com/BurntSushi/toml v1.2.1 // indirect
	github.com/Microsoft/go-winio v0.6.0 // indirect
	github.com/Microsoft/hcsshim v0.10.0-rc.7 // indirect
	github.com/andybalholm/brotli v1.0.1 // indirect
	github.com/aws/aws-sdk-go v1.44.122 // indirect
	github.com/beorn7/perks v1.0.1 // indirect
	github.com/bgentry/go-netrc v0.0.0-20140422174119-9fd32a8b3d3d // indirect
	github.com/c9s/goprocinfo v0.0.0-20170724085704-0010a05ce49f // indirect
	github.com/cespare/xxhash/v2 v2.2.0 // indirect
	github.com/chzyer/readline v1.5.1 // indirect
	github.com/containerd/cgroups v1.1.0 // indirect
	github.com/containerd/containerd v1.7.0 // indirect
	github.com/containerd/stargz-snapshotter/estargz v0.14.3 // indirect
	github.com/containers/libtrust v0.0.0-20230121012942-c1716e8a8d01 // indirect
	github.com/containers/ocicrypt v1.1.7 // indirect
	github.com/containers/storage v1.46.0 // indirect
	github.com/cyphar/filepath-securejoin v0.2.3 // indirect
	github.com/davecgh/go-spew v1.1.1 // indirect
	github.com/docker/cli v23.0.1+incompatible // indirect
	github.com/docker/docker v23.0.3+incompatible // indirect
	github.com/docker/docker-credential-helpers v0.7.0 // indirect
	github.com/docker/go-connections v0.4.0 // indirect
	github.com/docker/go-metrics v0.0.1 // indirect
	github.com/docker/go-units v0.5.0 // indirect
	github.com/dsnet/compress v0.0.2-0.20210315054119-f66993602bf5 // indirect
	github.com/evanphx/json-patch v5.6.0+incompatible // indirect
	github.com/felixge/httpsnoop v1.0.3 // indirect
	github.com/fsnotify/fsnotify v1.6.0 // indirect
	github.com/go-errors/errors v1.4.2 // indirect
	github.com/go-ole/go-ole v1.2.6 // indirect
	github.com/go-openapi/jsonpointer v0.19.6 // indirect
	github.com/go-openapi/jsonreference v0.20.2 // indirect
	github.com/go-openapi/swag v0.22.3 // indirect
	github.com/gogo/protobuf v1.3.2 // indirect
	github.com/golang/groupcache v0.0.0-20210331224755-41bb18bfe9da // indirect
	github.com/golang/protobuf v1.5.3 // indirect
	github.com/golang/snappy v0.0.4 // indirect
	github.com/google/btree v1.0.1 // indirect
	github.com/google/gnostic v0.6.9 // indirect
	github.com/google/go-cmp v0.5.9 // indirect
	github.com/google/go-intervals v0.0.2 // indirect
	github.com/google/shlex v0.0.0-20191202100458-e7afc7fbc510 // indirect
	github.com/googleapis/gax-go/v2 v2.8.0 // indirect
	github.com/gorilla/mux v1.8.0 // indirect
	github.com/gregjones/httpcache v0.0.0-20180305231024-9cad4c3443a7 // indirect
	github.com/hashicorp/errwrap v1.1.0 // indirect
	github.com/hashicorp/go-cleanhttp v0.5.2 // indirect
	github.com/hashicorp/go-safetemp v1.0.0 // indirect
	github.com/hashicorp/go-version v1.6.0
	github.com/hashicorp/hcl v1.0.0 // indirect
	github.com/imdario/mergo v0.3.15 // indirect
	github.com/inconshreveable/mousetrap v1.1.0 // indirect
	github.com/jmespath/go-jmespath v0.4.0 // indirect
	github.com/josharian/intern v1.0.0 // indirect
	github.com/json-iterator/go v1.1.12 // indirect
	github.com/klauspost/compress v1.16.3 // indirect
	github.com/klauspost/pgzip v1.2.6-0.20220930104621-17e8dac29df8 // indirect
	github.com/liggitt/tabwriter v0.0.0-20181228230101-89fcab3d43de // indirect
	github.com/magiconair/properties v1.8.7 // indirect
	github.com/mailru/easyjson v0.7.7 // indirect
	github.com/mattn/go-colorable v0.1.13 // indirect
	github.com/mattn/go-runewidth v0.0.14 // indirect
	github.com/mattn/go-shellwords v1.0.12 // indirect
	github.com/matttproud/golang_protobuf_extensions v1.0.4 // indirect
	github.com/mesosphere/dkp-cli-runtime/core v0.7.1
	github.com/mitchellh/go-homedir v1.1.0 // indirect
	github.com/mitchellh/go-testing-interface v1.14.1 // indirect
	github.com/mitchellh/go-wordwrap v1.0.1
	github.com/mitchellh/mapstructure v1.5.0 // indirect
	github.com/moby/locker v1.0.1 // indirect
	github.com/moby/spdystream v0.2.0 // indirect
	github.com/moby/sys/mountinfo v0.6.2 // indirect
	github.com/moby/term v0.0.0-20221205130635-1aeaba878587 // indirect
	github.com/modern-go/concurrent v0.0.0-20180306012644-bacd9c7ef1dd // indirect
	github.com/modern-go/reflect2 v1.0.2 // indirect
	github.com/monochromegane/go-gitignore v0.0.0-20200626010858-205db1a8cc00 // indirect
	github.com/morikuni/aec v1.0.0 // indirect
	github.com/munnerz/goautoneg v0.0.0-20191010083416-a7dc8b61c822 // indirect
	github.com/nsf/termbox-go v0.0.0-20190121233118-02980233997d // indirect
	github.com/nwaples/rardecode v1.1.2 // indirect
	github.com/opencontainers/go-digest v1.0.0 // indirect
	github.com/opencontainers/runc v1.1.5 // indirect
	github.com/opencontainers/runtime-spec v1.1.0-rc.1 // indirect
	github.com/opencontainers/selinux v1.11.0 // indirect
	github.com/ostreedev/ostree-go v0.0.0-20210805093236-719684c64e4f // indirect
	github.com/pelletier/go-toml/v2 v2.0.8 // indirect
	github.com/peterbourgon/diskv v2.0.1+incompatible // indirect
	github.com/pierrec/lz4/v4 v4.1.2 // indirect
	github.com/pmezard/go-difflib v1.0.0 // indirect
	github.com/prometheus/client_golang v1.15.1 // indirect
	github.com/prometheus/client_model v0.4.0 // indirect
	github.com/prometheus/common v0.42.0 // indirect
	github.com/prometheus/procfs v0.9.0 // indirect
	github.com/rivo/uniseg v0.4.4 // indirect
	github.com/spf13/afero v1.9.5 // indirect
	github.com/spf13/cast v1.5.1 // indirect
	github.com/spf13/jwalterweatherman v1.1.0 // indirect
	github.com/subosito/gotenv v1.4.2 // indirect
	github.com/syndtr/gocapability v0.0.0-20200815063812-42c35b437635 // indirect
	github.com/tklauser/go-sysconf v0.3.11 // indirect
	github.com/tklauser/numcpus v0.6.0 // indirect
	github.com/ulikunitz/xz v0.5.11 // indirect
	github.com/vbatts/tar-split v0.11.3 // indirect
	github.com/xi2/xz v0.0.0-20171230120015-48954b6210f8 // indirect
	github.com/xlab/treeprint v1.1.0 // indirect
	github.com/yusufpapurcu/wmi v1.2.3 // indirect
	go.opencensus.io v0.24.0 // indirect
	go.starlark.net v0.0.0-20200306205701-8dd3e2ee1dd5 // indirect
	golang.org/x/crypto v0.9.0 // indirect
	golang.org/x/net v0.10.0 // indirect
	golang.org/x/oauth2 v0.7.0 // indirect
	golang.org/x/sys v0.9.0 // indirect
	golang.org/x/term v0.8.0 // indirect
	golang.org/x/text v0.11.0
	golang.org/x/time v0.3.0 // indirect
	golang.org/x/xerrors v0.0.0-20220907171357-04be3eba64a2 // indirect
	google.golang.org/api v0.122.0 // indirect
	google.golang.org/appengine v1.6.7 // indirect
	google.golang.org/genproto v0.0.0-20230410155749-daa745c078e1 // indirect
	google.golang.org/grpc v1.55.0 // indirect
	google.golang.org/protobuf v1.30.0 // indirect
	gopkg.in/inf.v0 v0.9.1 // indirect
	gopkg.in/ini.v1 v1.67.0 // indirect
	gopkg.in/yaml.v3 v3.0.1 // indirect
	k8s.io/kube-openapi v0.0.0-20230501164219-8b0f38b5fd1f // indirect
<<<<<<< HEAD
	k8s.io/metrics v0.27.3
=======
	k8s.io/metrics v0.27.2
>>>>>>> fc9c9d89
	k8s.io/utils v0.0.0-20230406110748-d93618cff8a2
	periph.io/x/host/v3 v3.8.2
	sigs.k8s.io/json v0.0.0-20221116044647-bc3834ca7abd // indirect
	sigs.k8s.io/kustomize/api v0.13.2 // indirect
	sigs.k8s.io/kustomize/kyaml v0.14.1 // indirect
	sigs.k8s.io/structured-merge-diff/v4 v4.2.3 // indirect
	sigs.k8s.io/yaml v1.3.0 // indirect
)

replace (
	github.com/StackExchange/wmi => github.com/yusufpapurcu/wmi v1.2.2
	github.com/go-ole/go-ole => github.com/go-ole/go-ole v1.2.6 // needed for arm builds
)<|MERGE_RESOLUTION|>--- conflicted
+++ resolved
@@ -39,21 +39,12 @@
 	go.opentelemetry.io/otel/sdk v1.16.0
 	golang.org/x/sync v0.3.0
 	gopkg.in/yaml.v2 v2.4.0
-<<<<<<< HEAD
 	k8s.io/api v0.27.3
 	k8s.io/apiextensions-apiserver v0.27.2
 	k8s.io/apimachinery v0.27.3
 	k8s.io/apiserver v0.27.3
 	k8s.io/cli-runtime v0.27.3
 	k8s.io/client-go v0.27.3
-=======
-	k8s.io/api v0.27.2
-	k8s.io/apiextensions-apiserver v0.27.0
-	k8s.io/apimachinery v0.27.2
-	k8s.io/apiserver v0.27.1
-	k8s.io/cli-runtime v0.27.1
-	k8s.io/client-go v0.27.2
->>>>>>> fc9c9d89
 	k8s.io/klog/v2 v2.100.1
 	oras.land/oras-go v1.2.3
 	sigs.k8s.io/controller-runtime v0.15.0
@@ -221,11 +212,7 @@
 	gopkg.in/ini.v1 v1.67.0 // indirect
 	gopkg.in/yaml.v3 v3.0.1 // indirect
 	k8s.io/kube-openapi v0.0.0-20230501164219-8b0f38b5fd1f // indirect
-<<<<<<< HEAD
 	k8s.io/metrics v0.27.3
-=======
-	k8s.io/metrics v0.27.2
->>>>>>> fc9c9d89
 	k8s.io/utils v0.0.0-20230406110748-d93618cff8a2
 	periph.io/x/host/v3 v3.8.2
 	sigs.k8s.io/json v0.0.0-20221116044647-bc3834ca7abd // indirect
