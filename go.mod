module github.com/replicatedhq/troubleshoot

go 1.17

require (
	github.com/ahmetalpbalkan/go-cursor v0.0.0-20131010032410-8136607ea412
	github.com/blang/semver v3.5.1+incompatible
	github.com/containers/image/v5 v5.17.0
	github.com/docker/distribution v2.7.1+incompatible
	github.com/fatih/color v1.13.0
	github.com/go-redis/redis/v7 v7.4.1
	github.com/go-sql-driver/mysql v1.6.0
	github.com/gobwas/glob v0.2.3
	github.com/godbus/dbus v4.1.0+incompatible
	github.com/google/gofuzz v1.2.0
	github.com/gorilla/handlers v1.5.1
	github.com/hashicorp/go-getter v1.5.9
	github.com/hashicorp/go-multierror v1.1.1
	github.com/lib/pq v1.10.4
	github.com/longhorn/go-iscsi-helper v0.0.0-20210330030558-49a327fb024e
	github.com/manifoldco/promptui v0.9.0
	github.com/mattn/go-isatty v0.0.14
	github.com/mholt/archiver v3.1.1+incompatible
	github.com/pkg/errors v0.9.1
	github.com/replicatedhq/termui/v3 v3.1.1-0.20200811145416-f40076d26851
	github.com/satori/go.uuid v1.2.0
	github.com/segmentio/ksuid v1.0.4
	github.com/shirou/gopsutil v3.21.11+incompatible
	github.com/sirupsen/logrus v1.8.1
	github.com/spf13/cobra v1.2.1
	github.com/spf13/pflag v1.0.5
	github.com/spf13/viper v1.9.0
	github.com/stretchr/testify v1.7.0
	github.com/tj/go-spin v1.1.0
	golang.org/x/sync v0.0.0-20210220032951-036812b2e83c
	gopkg.in/yaml.v2 v2.4.0
	k8s.io/api v0.23.1
	k8s.io/apiextensions-apiserver v0.23.0
	k8s.io/apimachinery v0.23.1
	k8s.io/apiserver v0.23.0
	k8s.io/cli-runtime v0.23.1
	k8s.io/client-go v0.23.1
	periph.io/x/periph v3.6.8+incompatible
	sigs.k8s.io/controller-runtime v0.11.0
)

require k8s.io/utils v0.0.0-20210819203725-bdf08cb9a70a

require (
	cloud.google.com/go v0.93.3 // indirect
	cloud.google.com/go/storage v1.10.0 // indirect
	github.com/Azure/go-autorest v14.2.0+incompatible // indirect
	github.com/Azure/go-autorest/autorest v0.11.18 // indirect
	github.com/Azure/go-autorest/autorest/adal v0.9.13 // indirect
	github.com/Azure/go-autorest/autorest/date v0.3.0 // indirect
	github.com/Azure/go-autorest/logger v0.2.1 // indirect
	github.com/Azure/go-autorest/tracing v0.6.0 // indirect
	github.com/BurntSushi/toml v0.4.1 // indirect
	github.com/Microsoft/go-winio v0.5.0 // indirect
	github.com/Microsoft/hcsshim v0.8.22 // indirect
	github.com/PuerkitoBio/purell v1.1.1 // indirect
	github.com/PuerkitoBio/urlesc v0.0.0-20170810143723-de5bf2ad4578 // indirect
	github.com/aws/aws-sdk-go v1.15.78 // indirect
	github.com/beorn7/perks v1.0.1 // indirect
	github.com/bgentry/go-netrc v0.0.0-20140422174119-9fd32a8b3d3d // indirect
	github.com/c9s/goprocinfo v0.0.0-20170724085704-0010a05ce49f // indirect
	github.com/cespare/xxhash/v2 v2.1.1 // indirect
	github.com/chzyer/logex v1.1.11-0.20160617073814-96a4d311aa9b // indirect
	github.com/chzyer/readline v0.0.0-20180603132655-2972be24d48e // indirect
	github.com/containerd/cgroups v1.0.1 // indirect
	github.com/containerd/containerd v1.5.7 // indirect
	github.com/containerd/stargz-snapshotter/estargz v0.9.0 // indirect
	github.com/containers/libtrust v0.0.0-20190913040956-14b96171aa3b // indirect
	github.com/containers/ocicrypt v1.1.2 // indirect
	github.com/containers/storage v1.37.0 // indirect
	github.com/davecgh/go-spew v1.1.1 // indirect
	github.com/docker/docker v20.10.11+incompatible // indirect
	github.com/docker/docker-credential-helpers v0.6.4 // indirect
	github.com/docker/go-connections v0.4.0 // indirect
	github.com/docker/go-metrics v0.0.1 // indirect
	github.com/docker/go-units v0.4.0 // indirect
	github.com/dsnet/compress v0.0.1 // indirect
	github.com/elazarl/goproxy v0.0.0-20191011121108-aa519ddbe484 // indirect
	github.com/evanphx/json-patch v4.12.0+incompatible // indirect
	github.com/felixge/httpsnoop v1.0.1 // indirect
	github.com/form3tech-oss/jwt-go v3.2.3+incompatible // indirect
	github.com/frankban/quicktest v1.14.0 // indirect
	github.com/fsnotify/fsnotify v1.5.1 // indirect
	github.com/ghodss/yaml v1.0.0 // indirect
	github.com/go-errors/errors v1.0.1 // indirect
	github.com/go-logr/logr v1.2.0 // indirect
	github.com/go-ole/go-ole v1.2.6 // indirect
	github.com/go-openapi/jsonpointer v0.19.5 // indirect
	github.com/go-openapi/jsonreference v0.19.5 // indirect
	github.com/go-openapi/swag v0.19.14 // indirect
	github.com/gogo/protobuf v1.3.2 // indirect
	github.com/golang/groupcache v0.0.0-20210331224755-41bb18bfe9da // indirect
	github.com/golang/protobuf v1.5.2 // indirect
	github.com/golang/snappy v0.0.4 // indirect
	github.com/google/btree v1.0.1 // indirect
	github.com/google/go-cmp v0.5.6 // indirect
	github.com/google/go-intervals v0.0.2 // indirect
	github.com/google/shlex v0.0.0-20191202100458-e7afc7fbc510 // indirect
	github.com/google/uuid v1.3.0 // indirect
	github.com/googleapis/gax-go/v2 v2.1.0 // indirect
	github.com/googleapis/gnostic v0.5.5 // indirect
	github.com/gorilla/mux v1.8.0 // indirect
	github.com/gregjones/httpcache v0.0.0-20180305231024-9cad4c3443a7 // indirect
	github.com/hashicorp/errwrap v1.0.0 // indirect
	github.com/hashicorp/go-cleanhttp v0.5.2 // indirect
	github.com/hashicorp/go-safetemp v1.0.0 // indirect
	github.com/hashicorp/go-version v1.3.0 // indirect
	github.com/hashicorp/hcl v1.0.0 // indirect
	github.com/imdario/mergo v0.3.12 // indirect
	github.com/inconshreveable/mousetrap v1.0.0 // indirect
	github.com/jmespath/go-jmespath v0.0.0-20160803190731-bd40a432e4c7 // indirect
	github.com/josharian/intern v1.0.0 // indirect
	github.com/json-iterator/go v1.1.12 // indirect
	github.com/klauspost/compress v1.13.6 // indirect
	github.com/klauspost/pgzip v1.2.5 // indirect
	github.com/liggitt/tabwriter v0.0.0-20181228230101-89fcab3d43de // indirect
	github.com/magiconair/properties v1.8.5 // indirect
	github.com/mailru/easyjson v0.7.6 // indirect
	github.com/mattn/go-colorable v0.1.9 // indirect
	github.com/mattn/go-runewidth v0.0.13 // indirect
	github.com/mattn/go-shellwords v1.0.12 // indirect
	github.com/matttproud/golang_protobuf_extensions v1.0.2-0.20181231171920-c182affec369 // indirect
	github.com/mistifyio/go-zfs v2.1.2-0.20190413222219-f784269be439+incompatible // indirect
	github.com/mitchellh/go-homedir v1.1.0 // indirect
	github.com/mitchellh/go-testing-interface v1.0.0 // indirect
	github.com/mitchellh/go-wordwrap v0.0.0-20150314170334-ad45545899c7 // indirect
	github.com/mitchellh/mapstructure v1.4.2 // indirect
	github.com/moby/spdystream v0.2.0 // indirect
	github.com/moby/sys/mountinfo v0.4.1 // indirect
	github.com/modern-go/concurrent v0.0.0-20180306012644-bacd9c7ef1dd // indirect
	github.com/modern-go/reflect2 v1.0.2 // indirect
	github.com/monochromegane/go-gitignore v0.0.0-20200626010858-205db1a8cc00 // indirect
	github.com/nsf/termbox-go v0.0.0-20190121233118-02980233997d // indirect
	github.com/nwaples/rardecode v1.1.2 // indirect
	github.com/opencontainers/go-digest v1.0.0 // indirect
	github.com/opencontainers/image-spec v1.0.2-0.20210819154149-5ad6f50d6283 // indirect
	github.com/opencontainers/runc v1.0.2 // indirect
	github.com/opencontainers/runtime-spec v1.0.3-0.20210326190908-1c3f411f0417 // indirect
	github.com/opencontainers/selinux v1.9.1 // indirect
	github.com/ostreedev/ostree-go v0.0.0-20190702140239-759a8c1ac913 // indirect
	github.com/pelletier/go-toml v1.9.4 // indirect
	github.com/peterbourgon/diskv v2.0.1+incompatible // indirect
	github.com/pierrec/lz4 v2.6.1+incompatible // indirect
	github.com/pmezard/go-difflib v1.0.0 // indirect
	github.com/prometheus/client_golang v1.11.0 // indirect
	github.com/prometheus/client_model v0.2.0 // indirect
	github.com/prometheus/common v0.28.0 // indirect
	github.com/prometheus/procfs v0.6.0 // indirect
	github.com/rivo/uniseg v0.2.0 // indirect
	github.com/spf13/afero v1.6.0 // indirect
	github.com/spf13/cast v1.4.1 // indirect
	github.com/spf13/jwalterweatherman v1.1.0 // indirect
	github.com/subosito/gotenv v1.2.0 // indirect
	github.com/syndtr/gocapability v0.0.0-20200815063812-42c35b437635 // indirect
	github.com/tchap/go-patricia v2.3.0+incompatible // indirect
	github.com/tklauser/go-sysconf v0.3.9 // indirect
	github.com/tklauser/numcpus v0.3.0 // indirect
	github.com/ulikunitz/xz v0.5.10 // indirect
	github.com/vbatts/tar-split v0.11.2 // indirect
	github.com/xi2/xz v0.0.0-20171230120015-48954b6210f8 // indirect
	github.com/xlab/treeprint v0.0.0-20181112141820-a009c3971eca // indirect
	github.com/yusufpapurcu/wmi v1.2.2 // indirect
	go.opencensus.io v0.23.0 // indirect
	go.starlark.net v0.0.0-20200306205701-8dd3e2ee1dd5 // indirect
	golang.org/x/crypto v0.0.0-20210817164053-32db794688a5 // indirect
	golang.org/x/net v0.0.0-20211209124913-491a49abca63 // indirect
	golang.org/x/oauth2 v0.0.0-20210819190943-2bc19b11175f // indirect
	golang.org/x/sys v0.0.0-20211029165221-6e7872819dc8 // indirect
	golang.org/x/term v0.0.0-20210615171337-6886f2dfbf5b // indirect
	golang.org/x/text v0.3.7 // indirect
	golang.org/x/time v0.0.0-20210723032227-1f47c861a9ac // indirect
	google.golang.org/api v0.56.0 // indirect
	google.golang.org/appengine v1.6.7 // indirect
	google.golang.org/genproto v0.0.0-20211005153810-c76a74d43a8e // indirect
	google.golang.org/grpc v1.41.0 // indirect
	google.golang.org/protobuf v1.27.1 // indirect
	gopkg.in/inf.v0 v0.9.1 // indirect
	gopkg.in/ini.v1 v1.63.2 // indirect
	gopkg.in/yaml.v3 v3.0.0-20210107192922-496545a6307b // indirect
<<<<<<< HEAD
	k8s.io/klog/v2 v2.9.0 // indirect
	k8s.io/kube-openapi v0.0.0-20210421082810-95288971da7e // indirect
	sigs.k8s.io/controller-tools v0.7.0 // indirect
	sigs.k8s.io/kustomize/api v0.8.8 // indirect
	sigs.k8s.io/kustomize/kyaml v0.10.17 // indirect
	sigs.k8s.io/structured-merge-diff/v4 v4.1.2 // indirect
	sigs.k8s.io/yaml v1.2.0 // indirect
=======
	k8s.io/klog/v2 v2.30.0 // indirect
	k8s.io/kube-openapi v0.0.0-20211115234752-e816edb12b65 // indirect
	k8s.io/utils v0.0.0-20210930125809-cb0fa318a74b // indirect
	sigs.k8s.io/json v0.0.0-20211020170558-c049b76a60c6 // indirect
	sigs.k8s.io/kustomize/api v0.10.1 // indirect
	sigs.k8s.io/kustomize/kyaml v0.13.0 // indirect
	sigs.k8s.io/structured-merge-diff/v4 v4.2.0 // indirect
	sigs.k8s.io/yaml v1.3.0 // indirect
)

replace (
	github.com/StackExchange/wmi => github.com/yusufpapurcu/wmi v1.2.2
	github.com/go-ole/go-ole => github.com/go-ole/go-ole v1.2.6 // needed for arm builds
>>>>>>> 877e43dd
)<|MERGE_RESOLUTION|>--- conflicted
+++ resolved
@@ -182,15 +182,6 @@
 	gopkg.in/inf.v0 v0.9.1 // indirect
 	gopkg.in/ini.v1 v1.63.2 // indirect
 	gopkg.in/yaml.v3 v3.0.0-20210107192922-496545a6307b // indirect
-<<<<<<< HEAD
-	k8s.io/klog/v2 v2.9.0 // indirect
-	k8s.io/kube-openapi v0.0.0-20210421082810-95288971da7e // indirect
-	sigs.k8s.io/controller-tools v0.7.0 // indirect
-	sigs.k8s.io/kustomize/api v0.8.8 // indirect
-	sigs.k8s.io/kustomize/kyaml v0.10.17 // indirect
-	sigs.k8s.io/structured-merge-diff/v4 v4.1.2 // indirect
-	sigs.k8s.io/yaml v1.2.0 // indirect
-=======
 	k8s.io/klog/v2 v2.30.0 // indirect
 	k8s.io/kube-openapi v0.0.0-20211115234752-e816edb12b65 // indirect
 	k8s.io/utils v0.0.0-20210930125809-cb0fa318a74b // indirect
@@ -204,5 +195,4 @@
 replace (
 	github.com/StackExchange/wmi => github.com/yusufpapurcu/wmi v1.2.2
 	github.com/go-ole/go-ole => github.com/go-ole/go-ole v1.2.6 // needed for arm builds
->>>>>>> 877e43dd
 )