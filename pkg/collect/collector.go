--- conflicted
+++ resolved
@@ -29,8 +29,7 @@
 	Merge(allCollectors []Collector) ([]Collector, error)
 }
 
-//type Collectors []*Collector
-
+// type Collectors []*Collector
 func isExcluded(excludeVal *multitype.BoolOrString) (bool, error) {
 	if excludeVal == nil {
 		return false, nil
@@ -53,7 +52,6 @@
 }
 
 func GetCollector(collector *troubleshootv1beta2.Collect, bundlePath string, namespace string, clientConfig *rest.Config, client kubernetes.Interface, sinceTime *time.Time) (interface{}, bool) {
-
 	ctx := context.TODO()
 
 	var RBACErrors []error
@@ -86,7 +84,6 @@
 	case collector.Copy != nil:
 		return &CollectCopy{collector.Copy, bundlePath, namespace, clientConfig, client, ctx, RBACErrors}, true
 	case collector.CopyFromHost != nil:
-<<<<<<< HEAD
 		return &CollectCopyFromHost{
 			Collector:        collector.CopyFromHost,
 			BundlePath:       bundlePath,
@@ -97,11 +94,8 @@
 			RetryFailedMount: true,
 			RBACErrors:       RBACErrors,
 		}, true
-=======
-		return &CollectCopyFromHost{collector.CopyFromHost, bundlePath, namespace, clientConfig, client, ctx, RBACErrors}, true
 	case collector.ExecCopyFromHost != nil:
 		return &CollectExecCopyFromHost{collector.ExecCopyFromHost, bundlePath, namespace, clientConfig, client, ctx, RBACErrors}, true
->>>>>>> 946294c5
 	case collector.HTTP != nil:
 		return &CollectHTTP{collector.HTTP, bundlePath, namespace, clientConfig, client, RBACErrors}, true
 	case collector.Postgres != nil:
