package supportbundle

import (
	"fmt"
	"io/ioutil"
	"net/http"
	"os"
	"path/filepath"
	"strings"
	"time"

	cursor "github.com/ahmetalpbalkan/go-cursor"
	"github.com/fatih/color"
	"github.com/pkg/errors"
	analyzer "github.com/replicatedhq/troubleshoot/pkg/analyze"
	troubleshootv1beta2 "github.com/replicatedhq/troubleshoot/pkg/apis/troubleshoot/v1beta2"
	"github.com/replicatedhq/troubleshoot/pkg/collect"
	"github.com/replicatedhq/troubleshoot/pkg/convert"
	"k8s.io/client-go/rest"
)

type SupportBundleCreateOpts struct {
	NamePrefix                string
	CollectorProgressCallback func(chan interface{}, string)
	CollectWithoutPermissions bool
	HttpClient                *http.Client
	KubernetesRestConfig      *rest.Config
	Namespace                 string
	ProgressChan              chan interface{}
	SinceTime                 *time.Time
	OutputPath                string
	Redact                    bool
	FromCLI                   bool
}

type SupportBundleResponse struct {
	AnalyzerResults []*analyzer.AnalyzeResult
	ArchivePath     string
	FileUploaded    bool
}

// CollectSupportBundleFromSpec collects support bundle from start to finish, including running
// collectors, analyzers and after collection steps. Input arguments are specifications.
// if FromCLI option is set to true, the output is the name of the archive on disk in the cwd.
// if FromCLI option is set to false, the support bundle is archived in the OS temp folder (os.TempDir()).
func CollectSupportBundleFromSpec(spec *troubleshootv1beta2.SupportBundleSpec, additionalRedactors *troubleshootv1beta2.Redactor, opts SupportBundleCreateOpts) (*SupportBundleResponse, error) {
	resultsResponse := SupportBundleResponse{}

	if opts.KubernetesRestConfig == nil {
		return nil, errors.New("did not receive kube rest config")
	}

	if opts.ProgressChan == nil {
		return nil, errors.New("did not receive collector progress chan")
	}

	tmpDir, err := ioutil.TempDir("", "supportbundle")
	if err != nil {
		return nil, errors.Wrap(err, "create temp dir")
	}
	defer os.RemoveAll(tmpDir)

<<<<<<< HEAD
	basename := ""
	if opts.OutputPath != "" {
		// use override output path
		overridePath, err := convert.ValidateOutputPath(opts.OutputPath)
		if err != nil {
			return nil, errors.Wrap(err, "override output file path")
		}
		basename = strings.TrimSuffix(overridePath, ".tar.gz")
	} else {
		// use default output path
		basename = fmt.Sprintf("support-bundle-%s", time.Now().Format("2006-01-02T15_04_05"))
		if !opts.FromCLI {
			basename = filepath.Join(os.TempDir(), basename)
		}
=======
	basename := fmt.Sprintf("%ssupport-bundle-%s", opts.NamePrefix, time.Now().Format("2006-01-02T15_04_05"))
	if !opts.FromCLI {
		basename = filepath.Join(os.TempDir(), basename)
>>>>>>> 852cde26
	}

	filename, err := findFileName(basename, "tar.gz")
	if err != nil {
		return nil, errors.Wrap(err, "find file name")
	}
	resultsResponse.ArchivePath = filename

	bundlePath := filepath.Join(tmpDir, strings.TrimSuffix(filename, ".tar.gz"))
	if err := os.MkdirAll(bundlePath, 0777); err != nil {
		return nil, errors.Wrap(err, "create bundle dir")
	}

	hostFiles, err := runHostCollectors(opts, spec.HostCollectors, bundlePath)
	if err != nil {
		return nil, errors.Wrap(err, "failed to run host collectors")
	}

	// Run collectors
	files, err := runCollectors(spec.Collectors, additionalRedactors, bundlePath, opts)
	if err != nil {
		return nil, errors.Wrap(err, "failed to run collectors")
	}

	for k, v := range hostFiles {
		files[k] = v
	}

	version, err := getVersionFile()
	if err != nil {
		return nil, errors.Wrap(err, "failed to get version file")
	}

	err = files.SaveResult(bundlePath, VersionFilename, version)
	if err != nil {
		return nil, errors.Wrap(err, "failed to write version")
	}

	// Run Analyzers
	analyzeResults, err := AnalyzeSupportBundle(spec, bundlePath)
	if err != nil {
		if opts.FromCLI {
			c := color.New(color.FgHiRed)
			c.Printf("%s\r * %v\n", cursor.ClearEntireLine(), err)
			// don't die
		} else {
			return nil, errors.Wrap(err, "failed to run analysis")
		}
	}
	resultsResponse.AnalyzerResults = analyzeResults

	analysis, err := getAnalysisFile(analyzeResults)
	if err != nil {
		return nil, errors.Wrap(err, "failed to get analysis file")
	}

	err = files.SaveResult(bundlePath, AnalysisFilename, analysis)
	if err != nil {
		return nil, errors.Wrap(err, "failed to write analysis")
	}

	if err := collect.TarSupportBundleDir(bundlePath, files, filename); err != nil {
		return nil, errors.Wrap(err, "create bundle file")
	}

	fileUploaded, err := ProcessSupportBundleAfterCollection(spec, filename)
	if err != nil {
		if opts.FromCLI {
			c := color.New(color.FgHiRed)
			c.Printf("%s\r * %v\n", cursor.ClearEntireLine(), err)
			// don't die
		} else {
			return nil, errors.Wrap(err, "failed to process bundle after collection")
		}
	}
	resultsResponse.FileUploaded = fileUploaded

	return &resultsResponse, nil
}

// CollectSupportBundleFromURI collects support bundle from start to finish, including running
// collectors, analyzers and after collection steps. Input arguments are the URIs of the support bundle and redactor specs.
// The support bundle is archived in the OS temp folder (os.TempDir()).
func CollectSupportBundleFromURI(specURI string, redactorURIs []string, opts SupportBundleCreateOpts) (*SupportBundleResponse, error) {
	supportbundle, err := GetSupportBundleFromURI(specURI)
	if err != nil {
		return nil, errors.Wrap(err, "could not bundle from URI")
	}

	additionalRedactors := &troubleshootv1beta2.Redactor{}
	for _, redactor := range redactorURIs {
		redactorObj, err := GetRedactorFromURI(redactor)
		if err != nil {
			return nil, errors.Wrapf(err, "failed to get redactor spec %s", redactor)
		}

		if redactorObj != nil {
			additionalRedactors.Spec.Redactors = append(additionalRedactors.Spec.Redactors, redactorObj.Spec.Redactors...)
		}
	}

	return CollectSupportBundleFromSpec(&supportbundle.Spec, additionalRedactors, opts)
}

// ProcessSupportBundleAfterCollection performs the after collection actions, like Callbacks and sending the archive to a remote server.
func ProcessSupportBundleAfterCollection(spec *troubleshootv1beta2.SupportBundleSpec, archivePath string) (bool, error) {
	fileUploaded := false
	if len(spec.AfterCollection) > 0 {
		for _, ac := range spec.AfterCollection {
			if ac.UploadResultsTo != nil {
				if err := uploadSupportBundle(ac.UploadResultsTo, archivePath); err != nil {
					return false, errors.Wrap(err, "failed to upload support bundle")
				} else {
					fileUploaded = true
				}
			} else if ac.Callback != nil {
				if err := callbackSupportBundleAPI(ac.Callback, archivePath); err != nil {
					return false, errors.Wrap(err, "failed to notify API that support bundle has been uploaded")
				}
			}
		}
	}
	return fileUploaded, nil
}

// AnalyzeSupportBundle performs analysis on a support bundle using the support bundle spec and an already unpacked support
// bundle on disk
func AnalyzeSupportBundle(spec *troubleshootv1beta2.SupportBundleSpec, tmpDir string) ([]*analyzer.AnalyzeResult, error) {
	if len(spec.Analyzers) == 0 {
		return nil, nil
	}
	analyzeResults, err := analyzer.AnalyzeLocal(tmpDir, spec.Analyzers)
	if err != nil {
		return nil, errors.Wrap(err, "failed to analyze support bundle")
	}
	return analyzeResults, nil
}<|MERGE_RESOLUTION|>--- conflicted
+++ resolved
@@ -60,7 +60,6 @@
 	}
 	defer os.RemoveAll(tmpDir)
 
-<<<<<<< HEAD
 	basename := ""
 	if opts.OutputPath != "" {
 		// use override output path
@@ -75,11 +74,6 @@
 		if !opts.FromCLI {
 			basename = filepath.Join(os.TempDir(), basename)
 		}
-=======
-	basename := fmt.Sprintf("%ssupport-bundle-%s", opts.NamePrefix, time.Now().Format("2006-01-02T15_04_05"))
-	if !opts.FromCLI {
-		basename = filepath.Join(os.TempDir(), basename)
->>>>>>> 852cde26
 	}
 
 	filename, err := findFileName(basename, "tar.gz")
